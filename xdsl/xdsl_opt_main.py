--- conflicted
+++ resolved
@@ -163,20 +163,6 @@
 
         Add other/additional dialects by overloading this function.
         """
-<<<<<<< HEAD
-        _ = Builtin(self.ctx)
-        _ = Func(self.ctx)
-        _ = Arith(self.ctx)
-        _ = MemRef(self.ctx)
-        _ = Affine(self.ctx)
-        _ = Scf(self.ctx)
-        _ = Cf(self.ctx)
-        _ = CMath(self.ctx)
-        _ = IRDL(self.ctx)
-        _ = LLVM(self.ctx)
-        _ = Tensor(self.ctx)
-        _ = Math(self.ctx)
-=======
         self.ctx.register_dialect(Builtin)
         self.ctx.register_dialect(Func)
         self.ctx.register_dialect(Arith)
@@ -187,7 +173,8 @@
         self.ctx.register_dialect(CMath)
         self.ctx.register_dialect(IRDL)
         self.ctx.register_dialect(LLVM)
->>>>>>> 1cd6d797
+        self.ctx.register_dialect(Math)
+        self.ctx.register_dialect(Tensor)
 
     def register_all_frontends(self):
         """
