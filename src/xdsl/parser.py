from __future__ import annotations
from xdsl.dialects.builtin import *
from typing import TypeVar

indentNumSpaces = 2


class Parser:

    def __init__(self, ctx: MLContext, _str: str):
        self._ctx: MLContext = ctx
        self._str: str = _str
        self._idx: int = 0
        self._ssaValues: Dict[str, SSAValue] = dict()
        self._blocks: Dict[str, Block] = dict()

    def skip_white_space(self) -> None:
        while self._idx < len(self._str):
            if self._str[self._idx].isspace():
                self._idx += 1
            # TODO: rewrite this hack to support comments
            elif self._idx < len(self._str) - 1 and self._str[
                    self._idx] == self._str[self._idx + 1] == '/':
                self.parse_while(lambda x: x != '\n', False)

            else:
                return

    def parse_while(self,
                    cond: Callable[[str], bool],
                    skip_white_space=True) -> str:
        if skip_white_space:
            self.skip_white_space()
        start_idx = self._idx
        while self._idx < len(self._str):
            char = self._str[self._idx]
            if not cond(char):
                return self._str[start_idx:self._idx]
            self._idx += 1
        return self._str[start_idx:]

    # TODO why two different functions, no nums in ident?
    def parse_optional_ident(self, skip_white_space=True) -> Optional[str]:
        res = self.parse_while(lambda x: x.isalpha() or x == "_" or x == ".",
                               skip_white_space=skip_white_space)
        if len(res) == 0:
            return None
        return res

    def parse_ident(self, skip_white_space=True) -> str:
        res = self.parse_optional_ident(skip_white_space=skip_white_space)
        if res is None:
            raise Exception("ident expected")
        return res

    def parse_alpha_num(self, skip_white_space=True) -> str:
        res = self.parse_while(lambda x: x.isalnum() or x == "_" or x == ".",
                               skip_white_space=skip_white_space)
        if len(res) == 0:
            raise Exception("alphanum expected")
        return res

    def parse_optional_str_literal(self) -> Optional[str]:
        parsed = self.parse_optional_char('"')
        if parsed is None:
            return None
        start_idx = self._idx
        while self._idx < len(self._str):
            char = self._str[self._idx]
            if char == '\\':
                if self._idx + 1 < len(self._str):
                    if self._str[self._idx + 1] in ['\\', 'n', 't', 'r', '"']:
                        self._idx += 1
                    else:
                        raise Exception(
                            f"Unrecognized escaped character: \\{self._str[self._idx + 1]}"
                        )
                else:
                    raise Exception("Unexpected end of file")
            elif char == '"':
                break
            self._idx += 1
        res = self._str[start_idx:self._idx]
        self.parse_char('"')
        return res

    def parse_str_literal(self) -> str:
        res = self.parse_optional_str_literal()
        if res is None:
            raise Exception("string literal expected")
        return res

    def parse_optional_int_literal(self) -> Optional[int]:
<<<<<<< HEAD
        sign = self.parse_optional_char('-')
=======
        is_negative = self.parse_optional_char("-")
>>>>>>> 75f510df
        res = self.parse_while(lambda char: char.isnumeric())
        if len(res) == 0:
            if is_negative is not None:
                raise Exception("int literal expected")
            return None
<<<<<<< HEAD
        return int(res) if not sign else -int(res)
=======
        return int(res) if is_negative is None else -int(res)
>>>>>>> 75f510df

    def parse_int_literal(self) -> int:
        res = self.parse_optional_int_literal()
        if res is None:
            raise Exception("int literal expected")
        return res

    def parse_optional_float_literal(self) -> Optional[float]:
        sign = self.parse_optional_char('-')
        res = self.parse_while(lambda char: (char.isnumeric() | (char == '.')))
        self.parse_optional_char('f')
        try:
            return float(res) if not sign else -float(res)
        except:
            return None

    def parse_float_literal(self) -> float:
        res = self.parse_optional_float_literal()
        if res is None:
            raise Exception("float literal expected")
        return res

    def peek_char(self, char: str) -> Optional[bool]:
        self.skip_white_space()
        if self._idx == len(self._str):
            return None
        if self._str[self._idx] == char:
            return True
        return None

    def parse_optional_char(self, char: str) -> Optional[bool]:
        assert (len(char) == 1)
        res = self.peek_char(char)
        if res:
            self._idx += 1
        return res

    def parse_char(self, char: str) -> bool:
        assert (len(char) == 1)
        res = self.parse_optional_char(char)
        if res is None:
            raise Exception("'%s' expected" % char)
        return True

    def parse_string(self, contents: List[str]) -> bool:
        self.skip_white_space()
        for char in contents:
            if self._idx >= len(self._str):
                raise Exception("'%s' expected" % str)
            if self._str[self._idx] == char:
                self._idx += 1
        return True

    T = TypeVar('T')

    def parse_list(self,
                   parse_optional_one: Callable[[], Optional[T]],
                   delimiter=",") -> List[T]:
        assert (len(delimiter) <= 1)
        res = []
        one = parse_optional_one()
        if one is not None:
            res.append(one)
        while self.parse_optional_char(delimiter) if len(
                delimiter) == 1 else True:
            one = parse_optional_one()
            if one is None:
                return res
            res.append(one)
        return res

    def parse_optional_block_argument(
            self) -> Optional[Tuple[str, BlockArgument]]:
        name = self.parse_optional_ssa_name()
        if name is None:
            return None
        self.parse_char(":")
        typ = self.parse_attribute()
        # TODO how to get the id?
        return name, BlockArgument(typ, None, 0)

    def parse_optional_named_block(self) -> Optional[Block]:
        if self.parse_optional_char("^") is None:
            return None
        block_name = self.parse_alpha_num(skip_white_space=False)
        if block_name in self._blocks:
            block = self._blocks[block_name]
        else:
            block = Block()
            self._blocks[block_name] = block

        if self.parse_optional_char("("):
            tuple_list = self.parse_list(self.parse_optional_block_argument)
            # TODO can we clean this up a bit?
            # Register the BlockArguments as ssa values and add them to
            # the block
            for (idx, res) in enumerate(tuple_list):
                if res[0] in self._ssaValues:
                    raise Exception("SSA value %s is already defined" % res[0])
                arg = res[1]
                self._ssaValues[res[0]] = arg
                arg.index = idx
                arg.block = block
                block.args.append(arg)

            self.parse_char(")")
        self.parse_char(":")
        for op in self.parse_list(self.parse_optional_op, delimiter=""):
            block.add_op(op)
        return block

    def parse_optional_region(self) -> Optional[Region]:
        if not self.parse_optional_char("{"):
            return None
        region = Region()

        if self.peek_char("^"):
            for block in self.parse_list(self.parse_optional_named_block,
                                         delimiter=""):
                region.add_block(block)
        else:
            region.add_block(Block())
            for op in self.parse_list(self.parse_optional_op, delimiter=""):
                region.blocks[0].add_op(op)
        self.parse_char("}")
        return region

    def parse_optional_ssa_name(self) -> Optional[str]:
        if self.parse_optional_char("%") is None:
            return None
        name = self.parse_alpha_num()
        return name

    def parse_optional_ssa_value(self) -> Optional[SSAValue]:
        name = self.parse_optional_ssa_name()
        if name is None:
            return None
        if name not in self._ssaValues:
            raise Exception("name '%s' does not refer to a SSA value" % name)
        return self._ssaValues[name]

    def parse_optional_result(self) -> Optional[Tuple[str, Attribute]]:
        name = self.parse_optional_ssa_name()
        if name is None:
            return None
        self.parse_char(":")
        typ = self.parse_attribute()
        return name, typ

    def parse_optional_results(self) -> Optional[List[Tuple[str, Attribute]]]:
        # One argument
        res = self.parse_optional_result()
        if res is not None:
            self.parse_char("=")
            return [res]

        # No arguments
        if self.parse_optional_char("(") is None:
            return None

        # Multiple arguments
        res = self.parse_list(lambda: self.parse_optional_result())
        self.parse_char(")")
        self.parse_char("=")
        return res

    def parse_optional_operand(self) -> Optional[SSAValue]:
        value = self.parse_optional_ssa_value()
        if value is None:
            return None
        self.parse_char(":")
        typ = self.parse_attribute()
        if value.typ != typ:
            raise Exception("type mismatch between %s and %s" %
                            (typ, value.typ))
        return value

    def parse_operands(self) -> List[Optional[SSAValue]]:
        self.parse_char("(")
        res = self.parse_list(lambda: self.parse_optional_operand())
        self.parse_char(")")
        return res

    def parse_optional_attribute(self) -> Optional[Attribute]:
        # Shorthand for StringAttr
        string_lit = self.parse_optional_str_literal()
        if string_lit is not None:
            return StringAttr.from_str(string_lit)

        # Shorthand for IntegerAttr | FloatAttr
        num_lit = self.parse_optional_int_literal()
        if num_lit is not None:
            if self.parse_optional_char('.'):
                decimals = self.parse_optional_int_literal()
                if decimals is None:
                    raise Exception("float literal expected")
                self.parse_optional_char('f')
                typ = f32
            else:
                decimals = None
                typ = IntegerType.from_width(64)

            if self.peek_char(":"):
                self.parse_char(":")
                typ = self.parse_attribute()

            if decimals is not None:
                return FloatingAttr.from_params(
                    float(str(num_lit) + '.' + str(decimals)), typ)
            return IntegerAttr.from_params(num_lit, typ)

        # Shorthand for ArrayAttr
        parse_bracket = self.parse_optional_char("[")
        if parse_bracket:
            array = self.parse_list(self.parse_optional_attribute)
            self.parse_char("]")
            return ArrayAttr.from_list(array)

        # Shorthand for FlatSymbolRefAttr
        parse_at = self.parse_optional_char("@")
        if parse_at:
            symbol_name = self.parse_alpha_num(skip_white_space=False)
            return FlatSymbolRefAttr.from_str(symbol_name)

        parsed = self.parse_optional_char("!")
        if parsed is None:
            return None

        parsed = self.parse_optional_char("i")

        # shorthand for integer types
        if parsed:
            num = self.parse_optional_int_literal()
            if num:
                return IntegerType.from_width(num)
            attr_def_name = "i" + self.parse_alpha_num(skip_white_space=True)
        else:
            attr_def_name = ""

        # shorthand for float types
        if not len(attr_def_name):
            parsed = self.parse_optional_char('f')
            if parsed:
                num = self.parse_optional_int_literal()
                if num:
                    return FloatType.from_width(num)
                attr_def_name = "f"

        attr_def_name += self.parse_alpha_num(skip_white_space=True)
        attr_def = self._ctx.get_attr(attr_def_name)
        if self.parse_optional_char("<") is None:
            return attr_def()

        if issubclass(attr_def, Data):
            attr = attr_def.parse(self)
            self.parse_char(">")
            return attr

        param_list = self.parse_list(self.parse_optional_attribute)
        self.parse_char(">")
        return attr_def(param_list)

    def parse_attribute(self) -> Attribute:
        res = self.parse_optional_attribute()
        if res is None:
            raise Exception("attribute expected")
        return res

    def parse_optional_named_attribute(
            self) -> Optional[Tuple[str, Attribute]]:
        attr_name = self.parse_optional_str_literal()
        if attr_name is None:
            return None
        self.parse_char("=")
        attr = self.parse_attribute()
        return attr_name, attr

    def parse_op_attributes(self) -> Dict[str, Attribute]:
        if not self.parse_optional_char("["):
            return dict()
        attrs_with_names = self.parse_list(self.parse_optional_named_attribute)
        self.parse_char("]")
        return {name: attr for (name, attr) in attrs_with_names}

    def parse_optional_successor(self) -> Optional[Block]:
        parsed = self.parse_optional_char("^")
        if parsed is None:
            return None
        bb_name = self.parse_alpha_num(skip_white_space=False)
        if bb_name in self._blocks:
            block = self._blocks[bb_name]
            pass
        else:
            block = Block()
            self._blocks[bb_name] = block
        return block

    def parse_successors(self) -> List[Block]:
        parsed = self.parse_optional_char("(")
        if parsed is None:
            return None
        res = self.parse_list(self.parse_optional_successor, delimiter=',')
        self.parse_char(")")
        return res

    def is_valid_name(self, name: str) -> bool:
        return not name[-1].isnumeric()

    def parse_optional_op(self) -> Optional[Operation]:
        results = self.parse_optional_results()
        if results is None:
            op_name = self.parse_optional_ident()
            if op_name is None:
                return None
            results = []
        else:
            op_name = self.parse_alpha_num()

        # divert to custom parsing an op
        op_def = self._ctx.get_op(op_name)
        custom_parser = getattr(op_def, "parse", None)
        if callable(custom_parser):
            op = custom_parser(self)
        else:
            operands = self.parse_operands()
            successors = self.parse_successors()
            attributes = self.parse_op_attributes()
            result_types = [typ for (name, typ) in results]
            op = self._ctx.get_op(op_name).create(operands,
                                                  result_types,
                                                  attributes=attributes,
                                                  successors=successors)
        # Register the SSA value names in the parser
        for (idx, res) in enumerate(results):
            if res[0] in self._ssaValues:
                raise Exception("SSA value %s is already defined" % res[0])
            self._ssaValues[res[0]] = op.results[idx]
            if self.is_valid_name(res[0]):
                self._ssaValues[res[0]].name = res[0]

        region = self.parse_optional_region()
        while region is not None:
            op.add_region(region)
            region = self.parse_optional_region()
        return op

    def parse_op(self) -> Operation:
        res = self.parse_optional_op()
        if res is None:
            raise Exception("operation expected")
        return res<|MERGE_RESOLUTION|>--- conflicted
+++ resolved
@@ -91,21 +91,13 @@
         return res
 
     def parse_optional_int_literal(self) -> Optional[int]:
-<<<<<<< HEAD
-        sign = self.parse_optional_char('-')
-=======
         is_negative = self.parse_optional_char("-")
->>>>>>> 75f510df
         res = self.parse_while(lambda char: char.isnumeric())
         if len(res) == 0:
             if is_negative is not None:
                 raise Exception("int literal expected")
             return None
-<<<<<<< HEAD
-        return int(res) if not sign else -int(res)
-=======
         return int(res) if is_negative is None else -int(res)
->>>>>>> 75f510df
 
     def parse_int_literal(self) -> int:
         res = self.parse_optional_int_literal()
